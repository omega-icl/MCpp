--- conflicted
+++ resolved
@@ -1,9 +1,7 @@
 
-<<<<<<< HEAD
+
                                  MC++  ( version 2.0.0 )
-=======
-                                 MC++ ( version 2.0.0 )
->>>>>>> 0f137884
+
                                  ----
 
 This directory contains the C++ implementation of the library MC++
